--- conflicted
+++ resolved
@@ -10,19 +10,10 @@
 from fastapi.openapi.utils import get_openapi
 from pydantic import BaseModel, HttpUrl, Field
 
-<<<<<<< HEAD
 # Project-specific imports
 from graph_nodes import workflow_app, intent_app, generate_emails_app, influencer_app,  recommend_influencer_app# Compiled LangGraph apps
 from graph_state import MarketingWorkFlowState, IntentAnalysisState, PlatformContentData, GeneratedEmail, ProductTags, EmailGenerationState, MatchResult, InfluencerProfile
 from product_crawl import run_crawl_task, jobs as crawl_jobs # Crawler task and job store
-=======
-app = FastAPI(
-    title="Crossborder LLM API",
-    description="API服务用于跨境大语言模型",
-    version="0.1.0",
-   
-)
->>>>>>> 15702b25
 
 
 
@@ -132,7 +123,22 @@
     # match_results: Optional[List[MatchResult]] = None # Raw match results before filtering
     selected_influencers: Optional[List[MatchResult]] = None # Filtered results
 
-
+class InfluencerProfileOutput(BaseModel): # More specific name for the output profile
+    # Fields from your influencer_analysis_Prompt output JSON
+    influencerId: str # Should be populated by your graph logic if not directly from LLM
+    influencerName: str # Should be populated by your graph logic if not directly from LLM
+    coreContentDirection: List[str] = Field(default_factory=list)
+    overallPersonaAndStyle: Optional[str] = None
+    mainAudience: Optional[str] = None
+    commercialDegree: Optional[str] = None
+    crossPlatformConsist: Optional[str] = None
+    potentialBrandType: List[str] = Field(default_factory=list)
+    influencerEval: Optional[str] = None
+    goodsCarryRating: Optional[str] = None
+    # Add any other fields your InfluencerProfile Pydantic model (output of generate_influencer_profiles_node) has
+
+class InfluencerAnalysisResponseData(BaseModel):
+    influencer_profiles: Optional[Dict[str, InfluencerProfileOutput]] = None # Key: influencerId
 
 # --- Full Marketing Workflow API Models ---
 class MarketingWorkflowRequest(BaseModel):
@@ -178,7 +184,6 @@
 
 
 
-<<<<<<< HEAD
 class EmailCreationRequest(BaseModel):
     selected_influencers: List[MatchResult]
     product_info: Dict[str, Any] # Or a specific Pydantic model like ProductInfoModel
@@ -240,53 +245,6 @@
 @health_router.get("/api/health", response_model=ResponseModel)
 async def health_check():
     return ResponseModel(success=True, message="API is healthy")
-=======
-# 自定义OpenAPI文档路由
-# @app.get("/api/docs", include_in_schema=False)
-# async def get_documentation():
-#     return get_swagger_ui_html(
-#         openapi_url="/api/openapi.json",
-#         title="Crossborder LLM API - Documentation",
-#         swagger_js_url="https://cdn.jsdelivr.net/npm/swagger-ui-dist@5.9.0/swagger-ui-bundle.js",
-#         swagger_css_url="https://cdn.jsdelivr.net/npm/swagger-ui-dist@5.9.0/swagger-ui.css",
-#     )
-
-
-# @app.get("/api/redoc", include_in_schema=False)
-# async def get_redoc_documentation():
-#     return get_redoc_html(
-#         openapi_url="/api/openapi.json",
-#         title="Crossborder LLM API - ReDoc",
-#         redoc_js_url="https://cdn.jsdelivr.net/npm/redoc@next/bundles/redoc.standalone.js",
-#     )
-
-
-# 添加自定义OpenAPI内容
-# def custom_openapi():
-#     if app.openapi_schema:
-#         return app.openapi_schema
-
-#     openapi_schema = get_openapi(
-#         title=app.title,
-#         version=app.version,
-#         description=app.description,
-#         routes=app.routes,
-#     )
-
-#     # 添加API标签描述
-#     openapi_schema["tags"] = [
-#         {"name": "Health", "description": "健康检查接口"},
-#         {"name": "Marketing Workflow", "description": "营销工作流相关接口"},
-#         {"name": "Email Intent", "description": "邮件意图识别相关接口"},
-#     ]
-
-#     # 可以在这里添加更多自定义OpenAPI配置
-#     app.openapi_schema = openapi_schema
-#     return app.openapi_schema
-
-
-# app.openapi = custom_openapi
->>>>>>> 15702b25
 
 
 @health_router.get("/api/version", response_model=ResponseModel)
@@ -393,13 +351,8 @@
         raise HTTPException(status_code=500, detail=f"Error during product analysis: {str(e)}")
 
 
-<<<<<<< HEAD
 influencer_analysis_router.post("/analyze-details", response_model= ResponseModel)
 async def analyze_influencer_details(request_data: InfluencerAnalysisRequest):
-=======
-@app.post("/api/marketing/run", response_model=ResponseModel)
-async def run_marketing_workflow(request: MarketingRequest) -> ResponseModel:
->>>>>>> 15702b25
     """
     Analyzes influencer platforms and generates detailed profiles.
     """
@@ -510,15 +463,9 @@
         print(f"API Error during influencer recommendation: {traceback.format_exc()}")
         return ResponseModel(success=False, message=f"Internal server error: {str(e)}", errors=[str(e)])
 
-<<<<<<< HEAD
 # --- Full Marketing Workflow Endpoint ---
 @marketing_workflow_router.post("/run", response_model=ResponseModel)
 async def run_marketing_workflow(request_data: MarketingWorkflowRequest):
-=======
-# --- Endpoint to analyze email intent ---
-@app.post("/api/email/analyze-intent",  response_model=ResponseModel)
-async def analyze_email_intent(request: EmailIntentRequest) -> ResponseModel:
->>>>>>> 15702b25
     """
     Runs the full marketing workflow: product analysis, influencer platform analysis,
     profile generation, matching, filtering, and email generation.
